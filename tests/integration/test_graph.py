--- conflicted
+++ resolved
@@ -1,430 +1,21 @@
 # Copyright 2016 DataStax, Inc.
-<<<<<<< HEAD
-
 import time
 from tests.integration import BasicGraphUnitTestCase, use_single_node_with_graph
-=======
-from tests.integration import BasicGraphUnitTestCase
->>>>>>> 33b44d26
 
 import json
 
 from cassandra import OperationTimedOut
 from cassandra.protocol import ServerError
-<<<<<<< HEAD
-from dse.graph import SimpleGraphStatement
-=======
 from cassandra.query import QueryTrace
 from dse.graph import SimpleGraphStatement, graph_result_row_factory, Result, single_object_row_factory
 
-from integration import use_single_node
->>>>>>> 33b44d26
-
 
 def setup_module():
     use_single_node_with_graph()
 
 
-
 class BasicGraphTest(BasicGraphUnitTestCase):
 
-<<<<<<< HEAD
-        def test_basic_query(self):
-            """
-            Test to validate that basic graph query results can be executed with a sane result set.
-
-            Creates a simple classic tinkerpot graph, and attempts to find all vertices
-            related the vertex marco, that have a label of knows.
-            See reference graph here
-            http://www.tinkerpop.com/docs/3.0.0.M1/
-
-            @since 1.0.0
-            @jira_ticket PYTHON-457
-            @expected_result graph should find two vertices related to marco via 'knows' edges.
-
-            @test_category dse graph
-            """
-
-            self._generate_classic()
-            rs = self.session.execute_graph('''g.V().has('name','marko').out('knows').values('name')''')
-            self.assertFalse(rs.has_more_pages)
-            results_list = [result.value for result in rs.current_rows]
-            self.assertEqual(len(results_list), 2)
-            self.assertIn('vadas', results_list)
-            self.assertIn('josh', results_list)
-
-        def test_classic_graph(self):
-            """
-            Test to validate that basic graph generation, and vertex and edges are surfaced correctly
-
-            Creates a simple classic tinkerpot graph, and iterates over the the vertices and edges
-            ensureing that each one is correct. See reference graph here
-            http://www.tinkerpop.com/docs/3.0.0.M1/
-
-            @since 1.0.0
-            @jira_ticket PYTHON-457
-            @expected_result graph should generate and all vertices and edge results should be
-
-            @test_category dse graph
-            """
-            self._generate_classic()
-            rs = self.session.execute_graph('g.V()')
-            for vertex in rs:
-                self._validate_classic_vertex(vertex)
-            rs = self.session.execute_graph('g.E()')
-            for edge in rs:
-                self._validate_classic_edge(edge)
-
-        def test_graph_classic_path(self):
-            """
-            Test to validate that the path version of the result type is generated correctly. It also
-            tests basic path results as that is not covered elsewhere
-
-            @since 1.0.0
-            @jira_ticket PYTHON-479
-            @expected_result path object should be unpacked correctly including all nested edges and verticies
-            @test_category dse graph
-            """
-            self._generate_classic()
-
-            rs = self.session.execute_graph("g.V().hasLabel('person').has('name', 'marko').as('a')" +
-                ".outE('knows').inV().as('c', 'd').outE('created').as('e', 'f', 'g').inV().path()");
-            rs_list = list(rs)
-            self.assertEqual(len(rs_list), 2)
-            for result in rs_list:
-                path = result.as_path()
-                self._validate_path_result_type(path)
-
-        def test_large_create_script(self):
-            """
-            Test to validate that server errors due to large groovy scripts are properly surfaced
-
-            Creates a very large line graph script and executes it. Then proceeds to create a line graph script
-            that is to large for the server to handle expects a server error to be returned
-
-            @since 1.0.0
-            @jira_ticket PYTHON-457
-            @expected_result graph should generate and all vertices and edge results should be
-
-            @test_category dse graph
-            """
-            query_to_run = self._generate_line_graph(900)
-            self.session.execute_graph(query_to_run)
-            query_to_run = self._generate_line_graph(950)
-            self.assertRaises(ServerError, self.session.execute_graph, query_to_run)
-
-        def test_range_query(self):
-            """
-            Test to validate range queries are handled correctly.
-
-            Creates a very large line graph script and executes it. Then proceeds to to a range
-            limited query against it, and ensure that the results are formated correctly and that
-            the result set is properly sized.
-
-            @since 1.0.0
-            @jira_ticket PYTHON-457
-            @expected_result result set should be properly formated and properly sized
-
-            @test_category dse graph
-            """
-            query_to_run = self._generate_line_graph(900)
-            self.session.execute_graph(query_to_run)
-            rs = self.session.execute_graph("g.E().range(0,10)")
-            self.assertFalse(rs.has_more_pages)
-            self.assertEqual(len(rs.current_rows), 10)
-            for result in rs:
-                self._validate_line_edge(result)
-
-        def test_result_types(self):
-            """
-            Test to validate that the edge and vertex version of results are constructed correctly.
-
-            @since 1.0.0
-            @jira_ticket PYTHON-479
-            @expected_result edge/vertex result types should be unpacked correctly.
-            @test_category dse graph
-            """
-            self._generate_multi_field_graph()
-
-            rs = self.session.execute_graph("g.V()")
-
-            for result in rs:
-                self._validate_type(result)
-
-        def test_large_result_set(self):
-            """
-            Test to validate that large result sets return correctly.
-
-            Creates a very large graph. Ensures that large result sets are handled appropriately.
-
-            @since 1.0.0
-            @jira_ticket PYTHON-457
-            @expected_result when limits of result sets are hit errors should be surfaced appropriately
-
-            @test_category dse graph
-            """
-            self._generate_large_complex_graph(5000)
-            rs = self.session.execute_graph("g.V()")
-            for result in rs:
-                self._validate_generic_vertex_values_exist(result)
-
-        def test_parameter_passing(self):
-            """
-            Test to validate that parameter passing works as expected
-
-            @since 1.0.0
-            @jira_ticket PYTHON-457
-            @expected_result parameters work as expected
-
-            @test_category dse graph
-            """
-
-            s = self.session
-            # unused parameters are passed, but ignored
-            s.execute_graph("null", {"doesn't": "matter", "what's": "passed"})
-
-            # multiple params
-            results = s.execute_graph("[a, b]", {'a': 0, 'b': 1})
-            self.assertEqual(results[0].value, 0)
-            self.assertEqual(results[1].value, 1)
-
-            # different value types
-            for param in (None, "string", 1234, 5.678, True, False):
-                result = s.execute_graph('x', {'x': param})[0]
-                self.assertEqual(result.value, param)
-
-        def test_geometric_graph_types(self):
-            """
-            Test to validate that geometric types function correctly
-
-            Creates a very simple graph, and tries to insert a simple point type
-
-            @since 1.0.0
-            @jira_ticket DSP-8087
-            @expected_result json types assoicated with insert is parsed correctly
-
-            @test_category dse graph
-            """
-            results = self.session.execute_graph('''import org.apache.cassandra.db.marshal.geometry.Point;
-                                        Schema schema = graph.schema();
-                                        schema.buildVertexLabel('PointV').add();
-                                        schema.buildPropertyKey('pointP', Point.class).add();''')
-            rs = self.session.execute_graph('''g.addV(label, 'PointV', 'pointP', 'POINT(0 1)');''')
-            # if result set is not parsed correctly this will throw an exception
-            self.assertIsNotNone(rs)
-
-        def test_result_forms(self):
-            """
-            Test to validate that geometric types function correctly
-
-            Creates a very simple graph, and tries to insert a simple point type
-
-            @since 1.0.0
-            @jira_ticket DSP-8087
-            @expected_result json types assoicated with insert is parsed correctly
-
-            @test_category dse graph
-            """
-            self._generate_classic()
-            rs = list(self.session.execute_graph('g.V()'))
-            self.assertGreater(len(rs),0, "Result set was empty this was not expected")
-            for vertex in rs:
-                vertex_result = vertex.as_vertex()
-                self._validate_classic_vertex_return_type(vertex_result)
-
-            rs = list(self.session.execute_graph('g.E()'))
-            self.assertGreater(len(rs),0, "Result set was empty this was not expected")
-            for edge in rs:
-                edge_result = edge.as_edge()
-                self._validate_classic_edge_return_type(edge_result)
-
-        def test_statement_graph_options(self):
-            s = self.session
-            statement = SimpleGraphStatement("true")
-            statement.options.graph_name = self.graph_name
-            self.assertTrue(s.execute_graph(statement)[0].value)
-
-            # bad graph name to verify it's passed
-            statement.options.graph_name = "definitely_not_correct"
-            self.assertRaises(ServerError, s.execute_graph, statement)
-
-            # removing makes it use the correct default
-            del statement.options.graph_name
-            self.assertTrue(s.execute_graph(statement)[0].value)
-
-            # set a different alias
-            statement = SimpleGraphStatement("x.V()")
-            self.assertRaises(ServerError, s.execute_graph, statement)
-            statement.options.graph_alias = 'x'
-            s.execute_graph(statement)
-
-        def _validate_type(self, vertex):
-            values = vertex.properties.values()
-            for value in values:
-                type_indicator = value[0].get('id').get('~type')
-                if type_indicator.startswith('int'):
-                    actual_value = value[0].get('value')
-                    self.assertTrue(isinstance(actual_value, int))
-                elif type_indicator.startswith('short'):
-                    actual_value = value[0].get('value')
-                    self.assertTrue(isinstance(actual_value, int))
-                elif type_indicator.startswith('long'):
-                    actual_value = value[0].get('value')
-                    self.assertTrue(isinstance(actual_value, int))
-                elif type_indicator.startswith('float'):
-                    actual_value = value[0].get('value')
-                    self.assertTrue(isinstance(actual_value, float))
-                elif type_indicator.startswith('double'):
-                    actual_value = value[0].get('value')
-                    self.assertTrue(isinstance(actual_value, float))
-
-        def _validate_classic_vertex(self, vertex):
-            vertex_props = vertex.properties.keys()
-            self.assertEqual(len(vertex_props), 2)
-            self.assertIn('name', vertex_props)
-            self.assertTrue('lang' in vertex_props or 'age' in vertex_props)
-
-        def _validate_classic_vertex_return_type(self, vertex_obj):
-            self._validate_generic_vertex_result_type(vertex_obj)
-            vertex_props = vertex_obj.properties
-            self.assertIn('name', vertex_props)
-            self.assertTrue('lang' in vertex_props or 'age' in vertex_props)
-
-        def _validate_generic_vertex_values_exist(self, vertex):
-            value_map = vertex.value
-            self.assertIn('properties', value_map)
-            self.assertIn('type', value_map)
-            self.assertIn('id', value_map)
-            self.assertIn('label', value_map)
-            self.assertIn('type', value_map)
-
-        def _validate_generic_vertex_result_type(self, vertex_obj):
-            self.assertIsNotNone(vertex_obj.id)
-            self.assertIsNotNone(vertex_obj.type)
-            self.assertIsNotNone(vertex_obj.label)
-            self.assertIsNotNone(vertex_obj.properties)
-
-        def _validate_classic_edge_properties(self, edge_properties):
-            self.assertEqual(len(edge_properties.keys()), 1)
-            self.assertIn('weight', edge_properties)
-
-        def _validate_classic_edge_return_type(self, edge_obj):
-            self._validate_generic_edge_result_type(edge_obj)
-            self._validate_classic_edge_properties(edge_obj.properties)
-
-        def _validate_classic_edge(self, edge):
-            self._validate_classic_edge_properties(edge.properties)
-            self._validate_generic_edge_values_exist(edge)
-
-        def _validate_line_edge(self, edge):
-            edge_props = edge.properties
-            self.assertEqual(len(edge_props.keys()), 1)
-            self.assertIn('distance', edge_props)
-            self._validate_generic_edge_values_exist(edge)
-
-        def _validate_generic_edge_values_exist(self, edge):
-            value_map = edge.value
-            self.assertIn('properties', value_map)
-            self.assertIn('outV', value_map)
-            self.assertIn('outVLabel', value_map)
-            self.assertIn('inV', value_map)
-            self.assertIn('inVLabel', value_map)
-            self.assertIn('label', value_map)
-            self.assertIn('type', value_map)
-            self.assertIn('id', value_map)
-
-        def _validate_generic_edge_result_type(self, edge_obj):
-            self.assertIsNotNone(edge_obj.properties)
-            self.assertIsNotNone(edge_obj.outV)
-            self.assertIsNotNone(edge_obj.outVLabel)
-            self.assertIsNotNone(edge_obj.inV)
-            self.assertIsNotNone(edge_obj.inVLabel)
-            self.assertIsNotNone(edge_obj.id)
-            self.assertIsNotNone(edge_obj.type)
-            self.assertIsNotNone(edge_obj.label)
-
-        def _validate_path_result_type(self, path_obj):
-            self.assertIsNotNone(path_obj.labels)
-            for object in path_obj.objects:
-                if(object.type == 'edge'):
-                    self._validate_classic_edge_return_type(object)
-                elif(object.type == 'vertex'):
-                    self._validate_classic_vertex_return_type(object)
-                else:
-                    self.fail("Invalid object found in path "+ str(object.type))
-
-        def _generate_classic(self):
-            to_run=['''graph.schema().buildVertexLabel('person').add()''',
-                    '''graph.schema().buildVertexLabel('software').add()''',
-                    '''graph.schema().buildEdgeLabel('created').add()''',
-                    '''graph.schema().buildPropertyKey('name', String.class).add()''',
-                    '''graph.schema().buildPropertyKey('age', Integer.class).add()''',
-                    '''graph.schema().buildPropertyKey('lang', String.class).add()''',
-                    '''graph.schema().buildPropertyKey('weight', Float.class).add()''',
-                    '''Vertex marko = graph.addVertex(label, 'person', 'name', 'marko', 'age', 29);
-                    Vertex vadas = graph.addVertex(label, 'person', 'name', 'vadas', 'age', 27);
-                    Vertex lop = graph.addVertex(label, 'software', 'name', 'lop', 'lang', 'java');
-                    Vertex josh = graph.addVertex(label, 'person', 'name', 'josh', 'age', 32);
-                    Vertex ripple = graph.addVertex(label, 'software', 'name', 'ripple', 'lang', 'java');
-                    Vertex peter = graph.addVertex(label, 'person', 'name', 'peter', 'age', 35);
-                    marko.addEdge('knows', vadas, 'weight', 0.5f);
-                    marko.addEdge('knows', josh, 'weight', 1.0f);
-                    marko.addEdge('created', lop, 'weight', 0.4f);
-                    josh.addEdge('created', ripple, 'weight', 1.0f);
-                    josh.addEdge('created', lop, 'weight', 0.4f);
-                    peter.addEdge('created', lop, 'weight', 0.2f);''']
-
-            for run in to_run:
-                self.session.execute_graph(run)
-
-        def _generate_line_graph(self, length):
-            query_parts = []
-            for index in range(0, length):
-                query_parts.append('''Vertex vertex{0} = graph.addVertex("index", {0}); '''.format(index))
-                if index is not 0:
-                    query_parts.append('''vertex{0}.addEdge("goesTo", vertex{1}, "distance", 5); '''.format(index-1,index))
-            final_graph_generation_statement = "".join(query_parts)
-            return final_graph_generation_statement
-
-        def _generate_multi_field_graph(self):
-            to_run= ['''short s1 = 5000; graph.addVertex(label, "shortvertex", "shortvalue", s1);''',
-                     '''int i1 = 1000000000; graph.addVertex(label, "intvertex", "intvalue", i1);''',
-                     '''Integer i2 = 100000000; graph.addVertex(label, "intvertex2", "intvalue2", i2);''',
-                     '''long l1 = 9223372036854775807; graph.addVertex(label, "longvertex", "longvalue", l1);''',
-                     '''Long l2 = 100000000000000000L; graph.addVertex(label, "longvertex2", "longvalue2", l2);''',
-                     '''float f1 = 3.5f; graph.addVertex(label, "floatvertex", "floatvalue", f1);''',
-                     '''double d1 = 3.5e40; graph.addVertex(label, "doublevertex", "doublevalue", d1);''',
-                     '''Double d2 = 3.5e40d; graph.addVertex(label, "doublevertex2", "doublevalue2", d2);''']
-
-            for run in to_run:
-                self.session.execute_graph(run)
-
-
-        def _generate_large_complex_graph(self, size):
-
-            to_run ='''int size = 2000;
-                List ids = new ArrayList();
-                Vertex v = graph.addVertex();
-                v.property("ts", 100001);
-                v.property("sin", 0);
-                v.property("cos", 1);
-                v.property("ii", 0);
-                ids.add(v.id());
-                Random rand = new Random();
-                for (int ii = 1; ii < size; ii++) {
-                    v = graph.addVertex();
-                    v.property("ii", ii);
-                    v.property("ts", 100001 + ii);
-                    v.property("sin", Math.sin(ii/5.0));
-                    v.property("cos", Math.cos(ii/5.0));
-                    Vertex u = g.V(ids.get(rand.nextInt(ids.size()))).next();
-                    v.addEdge("linked", u);
-                    ids.add(u.id());
-                    ids.add(v.id());
-                }
-                g.V().count();'''
-            self.session.execute_graph(to_run, timeout=32)
-=======
     def test_basic_query(self):
         """
         Test to validate that basic graph query results can be executed with a sane result set.
@@ -471,6 +62,26 @@
         for edge in rs:
             self._validate_classic_edge(edge)
 
+    def test_graph_classic_path(self):
+        """
+        Test to validate that the path version of the result type is generated correctly. It also
+        tests basic path results as that is not covered elsewhere
+
+        @since 1.0.0
+        @jira_ticket PYTHON-479
+        @expected_result path object should be unpacked correctly including all nested edges and verticies
+        @test_category dse graph
+        """
+        self._generate_classic()
+
+        rs = self.session.execute_graph("g.V().hasLabel('person').has('name', 'marko').as('a')" +
+            ".outE('knows').inV().as('c', 'd').outE('created').as('e', 'f', 'g').inV().path()");
+        rs_list = list(rs)
+        self.assertEqual(len(rs_list), 2)
+        for result in rs_list:
+            path = result.as_path()
+            self._validate_path_result_type(path)
+
     def test_large_create_script(self):
         """
         Test to validate that server errors due to large groovy scripts are properly surfaced
@@ -513,20 +124,17 @@
 
     def test_result_types(self):
         """
-        Test to validate that result types are properly cast on return
-
-        Creates a small grap with vertices that contain properties of many different types.
-        Queries all vertices and ensure that properties in result set are the correct type
-
-        @since 1.0.0
-        @jira_ticket PYTHON-457
-        @expected_result result set types should map correctly to groovy types
-
+        Test to validate that the edge and vertex version of results are constructed correctly.
+
+        @since 1.0.0
+        @jira_ticket PYTHON-479
+        @expected_result edge/vertex result types should be unpacked correctly.
         @test_category dse graph
         """
         self._generate_multi_field_graph()
 
         rs = self.session.execute_graph("g.V()")
+
         for result in rs:
             self._validate_type(result)
 
@@ -584,13 +192,38 @@
 
         @test_category dse graph
         """
-        self.session.execute_graph('''import org.apache.cassandra.db.marshal.geometry.Point;
+        results = self.session.execute_graph('''import org.apache.cassandra.db.marshal.geometry.Point;
                                     Schema schema = graph.schema();
                                     schema.buildVertexLabel('PointV').add();
                                     schema.buildPropertyKey('pointP', Point.class).add();''')
         rs = self.session.execute_graph('''g.addV(label, 'PointV', 'pointP', 'POINT(0 1)');''')
         # if result set is not parsed correctly this will throw an exception
         self.assertIsNotNone(rs)
+
+    def test_result_forms(self):
+        """
+        Test to validate that geometric types function correctly
+
+        Creates a very simple graph, and tries to insert a simple point type
+
+        @since 1.0.0
+        @jira_ticket DSP-8087
+        @expected_result json types assoicated with insert is parsed correctly
+
+        @test_category dse graph
+        """
+        self._generate_classic()
+        rs = list(self.session.execute_graph('g.V()'))
+        self.assertGreater(len(rs),0, "Result set was empty this was not expected")
+        for vertex in rs:
+            vertex_result = vertex.as_vertex()
+            self._validate_classic_vertex_return_type(vertex_result)
+
+        rs = list(self.session.execute_graph('g.E()'))
+        self.assertGreater(len(rs),0, "Result set was empty this was not expected")
+        for edge in rs:
+            edge_result = edge.as_edge()
+            self._validate_classic_edge_return_type(edge_result)
 
     def test_statement_graph_options(self):
         s = self.session
@@ -684,20 +317,36 @@
         self.assertIn('name', vertex_props)
         self.assertTrue('lang' in vertex_props or 'age' in vertex_props)
 
+    def _validate_classic_vertex_return_type(self, vertex_obj):
+        self._validate_generic_vertex_result_type(vertex_obj)
+        vertex_props = vertex_obj.properties
+        self.assertIn('name', vertex_props)
+        self.assertTrue('lang' in vertex_props or 'age' in vertex_props)
+
     def _validate_generic_vertex_values_exist(self, vertex):
         value_map = vertex.value
         self.assertIn('properties', value_map)
         self.assertIn('type', value_map)
         self.assertIn('id', value_map)
         self.assertIn('label', value_map)
-        self.assertIn('label', value_map)
         self.assertIn('type', value_map)
-        self.assertIn('id', value_map)
+
+    def _validate_generic_vertex_result_type(self, vertex_obj):
+        self.assertIsNotNone(vertex_obj.id)
+        self.assertIsNotNone(vertex_obj.type)
+        self.assertIsNotNone(vertex_obj.label)
+        self.assertIsNotNone(vertex_obj.properties)
+
+    def _validate_classic_edge_properties(self, edge_properties):
+        self.assertEqual(len(edge_properties.keys()), 1)
+        self.assertIn('weight', edge_properties)
+
+    def _validate_classic_edge_return_type(self, edge_obj):
+        self._validate_generic_edge_result_type(edge_obj)
+        self._validate_classic_edge_properties(edge_obj.properties)
 
     def _validate_classic_edge(self, edge):
-        edge_props = edge.properties
-        self.assertEqual(len(edge_props.keys()), 1)
-        self.assertIn('weight', edge_props)
+        self._validate_classic_edge_properties(edge.properties)
         self._validate_generic_edge_values_exist(edge)
 
     def _validate_line_edge(self, edge):
@@ -717,54 +366,76 @@
         self.assertIn('type', value_map)
         self.assertIn('id', value_map)
 
+    def _validate_generic_edge_result_type(self, edge_obj):
+        self.assertIsNotNone(edge_obj.properties)
+        self.assertIsNotNone(edge_obj.outV)
+        self.assertIsNotNone(edge_obj.outVLabel)
+        self.assertIsNotNone(edge_obj.inV)
+        self.assertIsNotNone(edge_obj.inVLabel)
+        self.assertIsNotNone(edge_obj.id)
+        self.assertIsNotNone(edge_obj.type)
+        self.assertIsNotNone(edge_obj.label)
+
+    def _validate_path_result_type(self, path_obj):
+        self.assertIsNotNone(path_obj.labels)
+        for object in path_obj.objects:
+            if(object.type == 'edge'):
+                self._validate_classic_edge_return_type(object)
+            elif(object.type == 'vertex'):
+                self._validate_classic_vertex_return_type(object)
+            else:
+                self.fail("Invalid object found in path "+ str(object.type))
+
     def _generate_classic(self):
-        rs = self.session.execute_graph('''
-            Vertex marko = graph.addVertex("name", "marko", "age", 29);
-            Vertex vadas = graph.addVertex("name", "vadas", "age", 27);
-            Vertex lop = graph.addVertex("name", "lop", "lang", "java");
-            Vertex josh = graph.addVertex("name", "josh", "age", 32);
-            Vertex ripple = graph.addVertex("name", "ripple", "lang", "java");
-            Vertex peter = graph.addVertex("name", "peter", "age", 35);
-            marko.addEdge("knows", vadas, "weight", 0.5f);
-            marko.addEdge("knows", josh, "weight", 1.0f);
-            marko.addEdge("created", lop, "weight", 0.4f);
-            josh.addEdge("created", ripple, "weight", 1.0f);
-            josh.addEdge("created", lop, "weight", 0.4f);
-            peter.addEdge("created", lop, "weight", 0.2f);''')
-        return rs
+        to_run=['''graph.schema().buildVertexLabel('person').add()''',
+                '''graph.schema().buildVertexLabel('software').add()''',
+                '''graph.schema().buildEdgeLabel('created').add()''',
+                '''graph.schema().buildPropertyKey('name', String.class).add()''',
+                '''graph.schema().buildPropertyKey('age', Integer.class).add()''',
+                '''graph.schema().buildPropertyKey('lang', String.class).add()''',
+                '''graph.schema().buildPropertyKey('weight', Float.class).add()''',
+                '''Vertex marko = graph.addVertex(label, 'person', 'name', 'marko', 'age', 29);
+                Vertex vadas = graph.addVertex(label, 'person', 'name', 'vadas', 'age', 27);
+                Vertex lop = graph.addVertex(label, 'software', 'name', 'lop', 'lang', 'java');
+                Vertex josh = graph.addVertex(label, 'person', 'name', 'josh', 'age', 32);
+                Vertex ripple = graph.addVertex(label, 'software', 'name', 'ripple', 'lang', 'java');
+                Vertex peter = graph.addVertex(label, 'person', 'name', 'peter', 'age', 35);
+                marko.addEdge('knows', vadas, 'weight', 0.5f);
+                marko.addEdge('knows', josh, 'weight', 1.0f);
+                marko.addEdge('created', lop, 'weight', 0.4f);
+                josh.addEdge('created', ripple, 'weight', 1.0f);
+                josh.addEdge('created', lop, 'weight', 0.4f);
+                peter.addEdge('created', lop, 'weight', 0.2f);''']
+
+        for run in to_run:
+            self.session.execute_graph(run)
 
     def _generate_line_graph(self, length):
         query_parts = []
         for index in range(0, length):
             query_parts.append('''Vertex vertex{0} = graph.addVertex("index", {0}); '''.format(index))
             if index is not 0:
-                query_parts.append('''vertex{0}.addEdge("goesTo", vertex{1}, "distance", 5); '''.format(index - 1, index))
+                query_parts.append('''vertex{0}.addEdge("goesTo", vertex{1}, "distance", 5); '''.format(index-1,index))
         final_graph_generation_statement = "".join(query_parts)
         return final_graph_generation_statement
 
     def _generate_multi_field_graph(self):
-        rs = self.session.execute_graph('''
-            short s1 = 5000;
-            int i1 = 1000000000;
-            Integer i2 = 100000000;
-            long l1 = 9223372036854775807;
-            Long l2 = 100000000000000000L;
-            float f1 = 3.5f;
-            double d1 = 3.5e40;
-            Double d2 = 3.5e40d;
-            graph.addVertex(label, "shortvertex", "shortvalue", s1);
-            graph.addVertex(label, "intvertex", "intvalue", i1);
-            graph.addVertex(label, "intvertex2", "intvalue2", i2);
-            graph.addVertex(label, "longvertex", "longvalue", l1);
-            graph.addVertex(label, "longvertex2", "longvalue2", l2);
-            graph.addVertex(label, "floatvertex", "floatvalue", f1);
-            graph.addVertex(label, "doublevertex", "doublevalue", d1);
-            graph.addVertex(label, "doublevertex2", "doublevalue2", d2);''')
-        return rs
+        to_run= ['''short s1 = 5000; graph.addVertex(label, "shortvertex", "shortvalue", s1);''',
+                 '''int i1 = 1000000000; graph.addVertex(label, "intvertex", "intvalue", i1);''',
+                 '''Integer i2 = 100000000; graph.addVertex(label, "intvertex2", "intvalue2", i2);''',
+                 '''long l1 = 9223372036854775807; graph.addVertex(label, "longvertex", "longvalue", l1);''',
+                 '''Long l2 = 100000000000000000L; graph.addVertex(label, "longvertex2", "longvalue2", l2);''',
+                 '''float f1 = 3.5f; graph.addVertex(label, "floatvertex", "floatvalue", f1);''',
+                 '''double d1 = 3.5e40; graph.addVertex(label, "doublevertex", "doublevalue", d1);''',
+                 '''Double d2 = 3.5e40d; graph.addVertex(label, "doublevertex2", "doublevalue2", d2);''']
+
+        for run in to_run:
+            self.session.execute_graph(run)
+
 
     def _generate_large_complex_graph(self, size):
-        to_run = '''
-            int size = 2000;
+
+        to_run ='''int size = 2000;
             List ids = new ArrayList();
             Vertex v = graph.addVertex();
             v.property("ts", 100001);
@@ -785,5 +456,4 @@
                 ids.add(v.id());
             }
             g.V().count();'''
-        self.session.execute_graph(to_run)
->>>>>>> 33b44d26
+        self.session.execute_graph(to_run, timeout=32)
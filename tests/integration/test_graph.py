--- conflicted
+++ resolved
@@ -7,12 +7,8 @@
 from cassandra import OperationTimedOut, ConsistencyLevel
 from cassandra.protocol import ServerError
 from cassandra.query import QueryTrace
-<<<<<<< HEAD
 from dse.graph import (SimpleGraphStatement, graph_object_row_factory, single_object_row_factory,\
-                       graph_result_row_factory, Result, Edge, Vertex, Path)
-=======
-from dse.graph import SimpleGraphStatement, graph_result_row_factory, Result, single_object_row_factory, GraphOptions, _graph_options
->>>>>>> c0aac152
+                       graph_result_row_factory, Result, Edge, Vertex, Path, GraphOptions, _graph_options)
 
 
 def setup_module():
